"""
Paper Code Implementation Workflow - MCP-compliant Iterative Development

Features:
1. File Tree Creation
2. Code Implementation - Based on aisi-basic-agent iterative development

MCP Architecture:
- MCP Server: tools/code_implementation_server.py
- MCP Client: Called through mcp_agent framework
- Configuration: mcp_agent.config.yaml
"""

import json
import logging
import os
import sys
import time
import yaml
from pathlib import Path
from typing import Dict, Any, Optional, List

# MCP Agent imports
from mcp_agent.agents.agent import Agent

# Local imports
sys.path.insert(0, os.path.dirname(os.path.dirname(os.path.abspath(__file__))))
from prompts.code_prompts import STRUCTURE_GENERATOR_PROMPT
from prompts.code_prompts import (
    GENERAL_CODE_IMPLEMENTATION_SYSTEM_PROMPT,
)
from workflows.agents import CodeImplementationAgent
from workflows.agents.memory_agent_concise import ConciseMemoryAgent
from config.mcp_tool_definitions import get_mcp_tools
from utils.llm_utils import get_preferred_llm_class, get_default_models
# DialogueLogger removed - no longer needed


<<<<<<< HEAD
def get_preferred_llm_class(config_path: str = "mcp_agent.secrets.yaml"):
    """
    Automatically select the LLM class based on API key availability in configuration.

    Reads from YAML config file and returns AnthropicAugmentedLLM if anthropic.api_key
    is available, otherwise returns OpenAIAugmentedLLM.

    Args:
        config_path: Path to the YAML configuration file

    Returns:
        class: The preferred LLM class
    """
    try:
        # Try to read the configuration file
        if os.path.exists(config_path):
            with open(config_path, "r", encoding="utf-8") as f:
                config = yaml.safe_load(f)

            # Check for anthropic API key in config
            anthropic_config = config.get("anthropic", {})
            anthropic_key = anthropic_config.get("api_key", "")

            if anthropic_key and anthropic_key.strip() and not anthropic_key == "":
                # print("🤖 Using AnthropicAugmentedLLM (Anthropic API key found in config)")
                return AnthropicAugmentedLLM
            else:
                # print("🤖 Using OpenAIAugmentedLLM (Anthropic API key not configured)")
                return OpenAIAugmentedLLM
        else:
            print(f"🤖 Config file {config_path} not found, using OpenAIAugmentedLLM")
            return OpenAIAugmentedLLM

    except Exception as e:
        print(f"🤖 Error reading config file {config_path}: {e}")
        print("🤖 Falling back to OpenAIAugmentedLLM")
        return OpenAIAugmentedLLM


def get_default_models(config_path: str = "mcp_agent.config.yaml"):
    """
    Get default models from configuration file.

    Args:
        config_path: Path to the configuration file

    Returns:
        dict: Dictionary with 'anthropic' and 'openai' default models
    """
    try:
        if os.path.exists(config_path):
            with open(config_path, "r", encoding="utf-8") as f:
                config = yaml.safe_load(f)

            # Handle null values in config sections
            anthropic_config = config.get("anthropic") or {}
            openai_config = config.get("openai") or {}
            
            anthropic_model = anthropic_config.get(
                "default_model", "claude-sonnet-4-20250514"
            )
            openai_model = openai_config.get("default_model", "o3-mini")

            return {"anthropic": anthropic_model, "openai": openai_model}
        else:
            print(f"Config file {config_path} not found, using default models")
            return {"anthropic": "claude-sonnet-4-20250514", "openai": "o3-mini"}

    except Exception as e:
        print(f"❌Error reading config file {config_path}: {e}")
        return {"anthropic": "claude-sonnet-4-20250514", "openai": "o3-mini"}


=======
>>>>>>> 4d5b51aa
class CodeImplementationWorkflow:
    """
    Paper Code Implementation Workflow Manager

    Uses standard MCP architecture:
    1. Connect to code-implementation server via MCP client
    2. Use MCP protocol for tool calls
    3. Support workspace management and operation history tracking
    """

    # ==================== 1. Class Initialization and Configuration (Infrastructure Layer) ====================

    def __init__(self, config_path: str = "mcp_agent.secrets.yaml"):
        """Initialize workflow with configuration"""
        self.config_path = config_path
        self.api_config = self._load_api_config()
        self.default_models = get_default_models("mcp_agent.config.yaml")
        self.logger = self._create_logger()
        self.mcp_agent = None
        self.enable_read_tools = (
            True  # Default value, will be overridden by run_workflow parameter
        )

    def _load_api_config(self) -> Dict[str, Any]:
        """Load API configuration from YAML file"""
        try:
            with open(self.config_path, "r", encoding="utf-8") as f:
                return yaml.safe_load(f)
        except Exception as e:
            raise Exception(f"Failed to load API config: {e}")

    def _create_logger(self) -> logging.Logger:
        """Create and configure logger"""
        logger = logging.getLogger(__name__)
        # Don't add handlers to child loggers - let them propagate to root
        logger.setLevel(logging.INFO)
        return logger

    def _read_plan_file(self, plan_file_path: str) -> str:
        """Read implementation plan file"""
        plan_path = Path(plan_file_path)
        if not plan_path.exists():
            raise FileNotFoundError(
                f"Implementation plan file not found: {plan_file_path}"
            )

        with open(plan_path, "r", encoding="utf-8") as f:
            return f.read()

    def _check_file_tree_exists(self, target_directory: str) -> bool:
        """Check if file tree structure already exists"""
        code_directory = os.path.join(target_directory, "generate_code")
        return os.path.exists(code_directory) and len(os.listdir(code_directory)) > 0

    # ==================== 2. Public Interface Methods (External API Layer) ====================

    async def run_workflow(
        self,
        plan_file_path: str,
        target_directory: Optional[str] = None,
        pure_code_mode: bool = False,
        enable_read_tools: bool = True,
    ):
        """Run complete workflow - Main public interface"""
        # Set the read tools configuration
        self.enable_read_tools = enable_read_tools

        try:
            plan_content = self._read_plan_file(plan_file_path)

            if target_directory is None:
                target_directory = str(Path(plan_file_path).parent)

            # Calculate code directory for workspace alignment
            code_directory = os.path.join(target_directory, "generate_code")

            self.logger.info("=" * 80)
            self.logger.info("🚀 STARTING CODE IMPLEMENTATION WORKFLOW")
            self.logger.info("=" * 80)
            self.logger.info(f"📄 Plan file: {plan_file_path}")
            self.logger.info(f"📂 Plan file parent: {target_directory}")
            self.logger.info(f"🎯 Code directory (MCP workspace): {code_directory}")
            self.logger.info(
                f"⚙️  Read tools: {'ENABLED' if self.enable_read_tools else 'DISABLED'}"
            )
            self.logger.info("=" * 80)

            results = {}

            # Check if file tree exists
            if self._check_file_tree_exists(target_directory):
                self.logger.info("File tree exists, skipping creation")
                results["file_tree"] = "Already exists, skipped creation"
            else:
                self.logger.info("Creating file tree...")
                results["file_tree"] = await self.create_file_structure(
                    plan_content, target_directory
                )

            # Code implementation
            if pure_code_mode:
                self.logger.info("Starting pure code implementation...")
                results["code_implementation"] = await self.implement_code_pure(
                    plan_content, target_directory, code_directory
                )
            else:
                pass

            self.logger.info("Workflow execution successful")

            return {
                "status": "success",
                "plan_file": plan_file_path,
                "target_directory": target_directory,
                "code_directory": os.path.join(target_directory, "generate_code"),
                "results": results,
                "mcp_architecture": "standard",
            }

        except Exception as e:
            self.logger.error(f"Workflow execution failed: {e}")

            return {"status": "error", "message": str(e), "plan_file": plan_file_path}
        finally:
            await self._cleanup_mcp_agent()

    async def create_file_structure(
        self, plan_content: str, target_directory: str
    ) -> str:
        """Create file tree structure based on implementation plan"""
        self.logger.info("Starting file tree creation...")

        structure_agent = Agent(
            name="StructureGeneratorAgent",
            instruction=STRUCTURE_GENERATOR_PROMPT,
            server_names=["command-executor"],
        )

        async with structure_agent:
            creator = await structure_agent.attach_llm(
                get_preferred_llm_class(self.config_path)
            )

            message = f"""Analyze the following implementation plan and generate shell commands to create the file tree structure.

Target Directory: {target_directory}/generate_code

Implementation Plan:
{plan_content}

Tasks:
1. Find the file tree structure in the implementation plan
2. Generate shell commands (mkdir -p, touch) to create that structure
3. Use the execute_commands tool to run the commands and create the file structure

Requirements:
- Use mkdir -p to create directories
- Use touch to create files
- Include __init__.py file for Python packages
- Use relative paths to the target directory
- Execute commands to actually create the file structure"""

            result = await creator.generate_str(message=message)
            self.logger.info("File tree structure creation completed")
            return result

    async def implement_code_pure(
        self, plan_content: str, target_directory: str, code_directory: str = None
    ) -> str:
        """Pure code implementation - focus on code writing without testing"""
        self.logger.info("Starting pure code implementation (no testing)...")

        # Use provided code_directory or calculate it (for backwards compatibility)
        if code_directory is None:
            code_directory = os.path.join(target_directory, "generate_code")

        self.logger.info(f"🎯 Using code directory (MCP workspace): {code_directory}")

        if not os.path.exists(code_directory):
            raise FileNotFoundError(
                "File tree structure not found, please run file tree creation first"
            )

        try:
            client, client_type = await self._initialize_llm_client()
            await self._initialize_mcp_agent(code_directory)

            tools = self._prepare_mcp_tool_definitions()
            system_message = GENERAL_CODE_IMPLEMENTATION_SYSTEM_PROMPT
            messages = []

            #             implementation_message = f"""**TASK: Implement Research Paper Reproduction Code**

            # You are implementing a complete, working codebase that reproduces the core algorithms, experiments, and methods described in a research paper. Your goal is to create functional code that can replicate the paper's key results and contributions.

            # **What you need to do:**
            # - Analyze the paper content and reproduction plan to understand requirements
            # - Implement all core algorithms mentioned in the main body of the paper
            # - Create the necessary components following the planned architecture
            # - Test each component to ensure functionality
            # - Integrate components into a cohesive, executable system
            # - Focus on reproducing main contributions rather than appendix-only experiments

            # **RESOURCES:**
            # - **Paper & Reproduction Plan**: `{target_directory}/` (contains .md paper files and initial_plan.txt with detailed implementation guidance)
            # - **Reference Code Indexes**: `{target_directory}/indexes/` (JSON files with implementation patterns from related codebases)
            # - **Implementation Directory**: `{code_directory}/` (your working directory for all code files)

            # **CURRENT OBJECTIVE:**
            # Start by reading the reproduction plan (`{target_directory}/initial_plan.txt`) to understand the implementation strategy, then examine the paper content to identify the first priority component to implement. Use the search_code tool to find relevant reference implementations from the indexes directory (`{target_directory}/indexes/*.json`) before coding.

            # ---
            # **START:** Review the plan above and begin implementation."""
            implementation_message = f"""**Task: Implement code based on the following reproduction plan**

**Code Reproduction Plan:**
{plan_content}

**Working Directory:** {code_directory}

**Current Objective:** Begin implementation by analyzing the plan structure, examining the current project layout, and implementing the first foundation file according to the plan's priority order."""

            messages.append({"role": "user", "content": implementation_message})

            result = await self._pure_code_implementation_loop(
                client,
                client_type,
                system_message,
                messages,
                tools,
                plan_content,
                target_directory,
            )

            return result

        finally:
            await self._cleanup_mcp_agent()

    # ==================== 3. Core Business Logic (Implementation Layer) ====================

    async def _pure_code_implementation_loop(
        self,
        client,
        client_type,
        system_message,
        messages,
        tools,
        plan_content,
        target_directory,
    ):
        """Pure code implementation loop with memory optimization and phase consistency"""
        max_iterations = 100
        iteration = 0
        start_time = time.time()
        max_time = 2400  # 40 minutes

        # Initialize specialized agents
        code_agent = CodeImplementationAgent(
            self.mcp_agent, self.logger, self.enable_read_tools
        )
        memory_agent = ConciseMemoryAgent(plan_content, self.logger, target_directory)

        # Log read tools configuration
        read_tools_status = "ENABLED" if self.enable_read_tools else "DISABLED"
        self.logger.info(
            f"🔧 Read tools (read_file, read_code_mem): {read_tools_status}"
        )
        if not self.enable_read_tools:
            self.logger.info(
                "🚫 No read mode: read_file and read_code_mem tools will be skipped"
            )

        # Connect code agent with memory agent for summary generation
        # Note: Concise memory agent doesn't need LLM client for summary generation
        code_agent.set_memory_agent(memory_agent, client, client_type)

        # Initialize memory agent with iteration 0
        memory_agent.start_new_round(iteration=0)

        while iteration < max_iterations:
            iteration += 1
            elapsed_time = time.time() - start_time

            if elapsed_time > max_time:
                self.logger.warning(f"Time limit reached: {elapsed_time:.2f}s")
                break

            # # Test simplified memory approach if we have files implemented
            # if iteration == 5 and code_agent.get_files_implemented_count() > 0:
            #     self.logger.info("🧪 Testing simplified memory approach...")
            #     test_results = await memory_agent.test_simplified_memory_approach()
            #     self.logger.info(f"Memory test results: {test_results}")

            # self.logger.info(f"Pure code implementation iteration {iteration}: generating code")

            messages = self._validate_messages(messages)
            current_system_message = code_agent.get_system_prompt()

            # Round logging removed

            # Call LLM
            response = await self._call_llm_with_tools(
                client, client_type, current_system_message, messages, tools
            )

            response_content = response.get("content", "").strip()
            if not response_content:
                response_content = "Continue implementing code files..."

            messages.append({"role": "assistant", "content": response_content})

            # Handle tool calls
            if response.get("tool_calls"):
                tool_results = await code_agent.execute_tool_calls(
                    response["tool_calls"]
                )

                # Record essential tool results in concise memory agent
                for tool_call, tool_result in zip(response["tool_calls"], tool_results):
                    memory_agent.record_tool_result(
                        tool_name=tool_call["name"],
                        tool_input=tool_call["input"],
                        tool_result=tool_result.get("result"),
                    )

                # NEW LOGIC: Check if write_file was called and trigger memory optimization immediately

                # Determine guidance based on results
                has_error = self._check_tool_results_for_errors(tool_results)
                files_count = code_agent.get_files_implemented_count()

                if has_error:
                    guidance = self._generate_error_guidance()
                else:
                    guidance = self._generate_success_guidance(files_count)

                compiled_response = self._compile_user_response(tool_results, guidance)
                messages.append({"role": "user", "content": compiled_response})

                # NEW LOGIC: Apply memory optimization immediately after write_file detection
                if memory_agent.should_trigger_memory_optimization(
                    messages, code_agent.get_files_implemented_count()
                ):
                    # Memory optimization triggered

                    # Apply concise memory optimization
                    files_implemented_count = code_agent.get_files_implemented_count()
                    current_system_message = code_agent.get_system_prompt()
                    messages = memory_agent.apply_memory_optimization(
                        current_system_message, messages, files_implemented_count
                    )

                    # Memory optimization completed

            else:
                files_count = code_agent.get_files_implemented_count()
                no_tools_guidance = self._generate_no_tools_guidance(files_count)
                messages.append({"role": "user", "content": no_tools_guidance})

            # Check for analysis loop and provide corrective guidance
            if code_agent.is_in_analysis_loop():
                analysis_loop_guidance = code_agent.get_analysis_loop_guidance()
                messages.append({"role": "user", "content": analysis_loop_guidance})
                self.logger.warning(
                    "Analysis loop detected and corrective guidance provided"
                )

            # Record file implementations in memory agent (for the current round)
            for file_info in code_agent.get_implementation_summary()["completed_files"]:
                memory_agent.record_file_implementation(file_info["file"])

            # REMOVED: Old memory optimization logic - now happens immediately after write_file
            # Memory optimization is now triggered immediately after write_file detection

            # Start new round for next iteration, sync with workflow iteration
            memory_agent.start_new_round(iteration=iteration)

            # Check completion
            if any(
                keyword in response_content.lower()
                for keyword in [
                    "all files implemented",
                    "implementation complete",
                    "all phases completed",
                    "reproduction plan fully implemented",
                ]
            ):
                self.logger.info("Code implementation declared complete")
                break

            # Emergency trim if too long
            if len(messages) > 50:
                self.logger.warning(
                    "Emergency message trim - applying concise memory optimization"
                )

                current_system_message = code_agent.get_system_prompt()
                files_implemented_count = code_agent.get_files_implemented_count()
                messages = memory_agent.apply_memory_optimization(
                    current_system_message, messages, files_implemented_count
                )

        return await self._generate_pure_code_final_report_with_concise_agents(
            iteration, time.time() - start_time, code_agent, memory_agent
        )

    # ==================== 4. MCP Agent and LLM Communication Management (Communication Layer) ====================

    async def _initialize_mcp_agent(self, code_directory: str):
        """Initialize MCP agent and connect to code-implementation server"""
        try:
            self.mcp_agent = Agent(
                name="CodeImplementationAgent",
                instruction="You are a code implementation assistant, using MCP tools to implement paper code replication.",
                server_names=["code-implementation", "code-reference-indexer"],
            )

            await self.mcp_agent.__aenter__()
            llm = await self.mcp_agent.attach_llm(
                get_preferred_llm_class(self.config_path)
            )

            # Set workspace to the target code directory
            workspace_result = await self.mcp_agent.call_tool(
                "set_workspace", {"workspace_path": code_directory}
            )
            self.logger.info(f"Workspace setup result: {workspace_result}")

            return llm

        except Exception as e:
            self.logger.error(f"Failed to initialize MCP agent: {e}")
            if self.mcp_agent:
                try:
                    await self.mcp_agent.__aexit__(None, None, None)
                except Exception:
                    pass
                self.mcp_agent = None
            raise

    async def _cleanup_mcp_agent(self):
        """Clean up MCP agent resources"""
        if self.mcp_agent:
            try:
                await self.mcp_agent.__aexit__(None, None, None)
                self.logger.info("MCP agent connection closed")
            except Exception as e:
                self.logger.warning(f"Error closing MCP agent: {e}")
            finally:
                self.mcp_agent = None

    async def _initialize_llm_client(self):
        """Initialize LLM client (Anthropic or OpenAI) based on API key availability"""
        # Check which API has available key and try that first
        anthropic_key = self.api_config.get("anthropic", {}).get("api_key", "")
        openai_key = self.api_config.get("openai", {}).get("api_key", "")

        # Try Anthropic API first if key is available
        if anthropic_key and anthropic_key.strip():
            try:
                from anthropic import AsyncAnthropic

                client = AsyncAnthropic(api_key=anthropic_key)
                # Test connection with default model from config
                await client.messages.create(
                    model=self.default_models["anthropic"],
                    max_tokens=20,
                    messages=[{"role": "user", "content": "test"}],
                )
                self.logger.info(
                    f"Using Anthropic API with model: {self.default_models['anthropic']}"
                )
                return client, "anthropic"
            except Exception as e:
                self.logger.warning(f"Anthropic API unavailable: {e}")

        # Try OpenAI API if Anthropic failed or key not available
        if openai_key and openai_key.strip():
            try:
                from openai import AsyncOpenAI

                # Handle custom base_url if specified
                openai_config = self.api_config.get("openai", {})
                base_url = openai_config.get("base_url")

                if base_url:
                    client = AsyncOpenAI(api_key=openai_key, base_url=base_url)
                else:
                    client = AsyncOpenAI(api_key=openai_key)

                # Test connection with default model from config
                # Try max_tokens first, fallback to max_completion_tokens if unsupported
                try:
                    await client.chat.completions.create(
                        model=self.default_models["openai"],
                        max_tokens=20,
                        messages=[{"role": "user", "content": "test"}],
                    )
                except Exception as e:
                    if "max_tokens" in str(e) and "max_completion_tokens" in str(e):
                        # Retry with max_completion_tokens for models that require it
                        await client.chat.completions.create(
                            model=self.default_models["openai"],
                            max_completion_tokens=20,
                            messages=[{"role": "user", "content": "test"}],
                        )
                    else:
                        raise
                self.logger.info(
                    f"Using OpenAI API with model: {self.default_models['openai']}"
                )
                if base_url:
                    self.logger.info(f"Using custom base URL: {base_url}")
                return client, "openai"
            except Exception as e:
                self.logger.warning(f"OpenAI API unavailable: {e}")

        raise ValueError(
            "No available LLM API - please check your API keys in configuration"
        )

    async def _call_llm_with_tools(
        self, client, client_type, system_message, messages, tools, max_tokens=8192
    ):
        """Call LLM with tools"""
        try:
            if client_type == "anthropic":
                return await self._call_anthropic_with_tools(
                    client, system_message, messages, tools, max_tokens
                )
            elif client_type == "openai":
                return await self._call_openai_with_tools(
                    client, system_message, messages, tools, max_tokens
                )
            else:
                raise ValueError(f"Unsupported client type: {client_type}")
        except Exception as e:
            self.logger.error(f"LLM call failed: {e}")
            raise

    async def _call_anthropic_with_tools(
        self, client, system_message, messages, tools, max_tokens
    ):
        """Call Anthropic API"""
        validated_messages = self._validate_messages(messages)
        if not validated_messages:
            validated_messages = [
                {"role": "user", "content": "Please continue implementing code"}
            ]

        try:
            response = await client.messages.create(
                model=self.default_models["anthropic"],
                system=system_message,
                messages=validated_messages,
                tools=tools,
                max_tokens=max_tokens,
                temperature=0.2,
            )
        except Exception as e:
            self.logger.error(f"Anthropic API call failed: {e}")
            raise

        content = ""
        tool_calls = []

        for block in response.content:
            if block.type == "text":
                content += block.text
            elif block.type == "tool_use":
                tool_calls.append(
                    {"id": block.id, "name": block.name, "input": block.input}
                )

        return {"content": content, "tool_calls": tool_calls}

    async def _call_openai_with_tools(
        self, client, system_message, messages, tools, max_tokens
    ):
        """Call OpenAI API"""
        openai_tools = []
        for tool in tools:
            openai_tools.append(
                {
                    "type": "function",
                    "function": {
                        "name": tool["name"],
                        "description": tool["description"],
                        "parameters": tool["input_schema"],
                    },
                }
            )

        openai_messages = [{"role": "system", "content": system_message}]
        openai_messages.extend(messages)

        # Try max_tokens first, fallback to max_completion_tokens if unsupported
        try:
            response = await client.chat.completions.create(
                model=self.default_models["openai"],
                messages=openai_messages,
                tools=openai_tools if openai_tools else None,
                max_tokens=max_tokens,
                temperature=0.2,
            )
        except Exception as e:
            if "max_tokens" in str(e) and "max_completion_tokens" in str(e):
                # Retry with max_completion_tokens for models that require it
                response = await client.chat.completions.create(
                    model=self.default_models["openai"],
                    messages=openai_messages,
                    tools=openai_tools if openai_tools else None,
                    max_completion_tokens=max_tokens,
                )
            else:
                raise

        message = response.choices[0].message
        content = message.content or ""

        tool_calls = []
        if message.tool_calls:
            for tool_call in message.tool_calls:
                tool_calls.append(
                    {
                        "id": tool_call.id,
                        "name": tool_call.function.name,
                        "input": json.loads(tool_call.function.arguments),
                    }
                )

        return {"content": content, "tool_calls": tool_calls}

    # ==================== 5. Tools and Utility Methods (Utility Layer) ====================

    def _validate_messages(self, messages: List[Dict]) -> List[Dict]:
        """Validate and clean message list"""
        valid_messages = []
        for msg in messages:
            content = msg.get("content", "").strip()
            if content:
                valid_messages.append(
                    {"role": msg.get("role", "user"), "content": content}
                )
            else:
                self.logger.warning(f"Skipping empty message: {msg}")
        return valid_messages

    def _prepare_mcp_tool_definitions(self) -> List[Dict[str, Any]]:
        """Prepare tool definitions in Anthropic API standard format"""
        return get_mcp_tools("code_implementation")

    def _check_tool_results_for_errors(self, tool_results: List[Dict]) -> bool:
        """Check tool results for errors"""
        for result in tool_results:
            try:
                if hasattr(result["result"], "content") and result["result"].content:
                    content_text = result["result"].content[0].text
                    parsed_result = json.loads(content_text)
                    if parsed_result.get("status") == "error":
                        return True
                elif isinstance(result["result"], str):
                    if "error" in result["result"].lower():
                        return True
            except (json.JSONDecodeError, AttributeError, IndexError):
                result_str = str(result["result"])
                if "error" in result_str.lower():
                    return True
        return False

    # ==================== 6. User Interaction and Feedback (Interaction Layer) ====================

    def _generate_success_guidance(self, files_count: int) -> str:
        """Generate concise success guidance for continuing implementation"""
        return f"""✅ File implementation completed successfully!

📊 **Progress Status:** {files_count} files implemented

🎯 **Next Action:** Check if ALL files from the reproduction plan are implemented.

⚡ **Decision Process:**
1. **If ALL files are implemented:** Use `execute_python` or `execute_bash` to test the complete implementation, then respond "**implementation complete**" to end the conversation
2. **If MORE files need implementation:** Continue with dependency-aware workflow:
   - **Start with `read_code_mem`** to understand existing implementations and dependencies
   - **Then `write_file`** to implement the new component
   - **Finally: Test** if needed

💡 **Key Point:** Always verify completion status before continuing with new file creation."""

    def _generate_error_guidance(self) -> str:
        """Generate error guidance for handling issues"""
        return """❌ Error detected during file implementation.

🔧 **Action Required:**
1. Review the error details above
2. Fix the identified issue
3. **Check if ALL files from the reproduction plan are implemented:**
   - **If YES:** Use `execute_python` or `execute_bash` to test the complete implementation, then respond "**implementation complete**" to end the conversation
   - **If NO:** Continue with proper development cycle for next file:
     - **Start with `read_code_mem`** to understand existing implementations
     - **Then `write_file`** to implement properly
     - **Test** if needed
4. Ensure proper error handling in future implementations

💡 **Remember:** Always verify if all planned files are implemented before continuing with new file creation."""

    def _generate_no_tools_guidance(self, files_count: int) -> str:
        """Generate concise guidance when no tools are called"""
        return f"""⚠️ No tool calls detected in your response.

📊 **Current Progress:** {files_count} files implemented

🚨 **Action Required:** You must use tools. **FIRST check if ALL files from the reproduction plan are implemented:**

⚡ **Decision Process:**
1. **If ALL files are implemented:** Use `execute_python` or `execute_bash` to test the complete implementation, then respond "**implementation complete**" to end the conversation
2. **If MORE files need implementation:** Follow the development cycle:
   - **Start with `read_code_mem`** to understand existing implementations
   - **Then `write_file`** to implement the new component
   - **Finally: Test** if needed

🚨 **Critical:** Always verify completion status first, then use appropriate tools - not just explanations!"""

    def _compile_user_response(self, tool_results: List[Dict], guidance: str) -> str:
        """Compile tool results and guidance into a single user response"""
        response_parts = []

        if tool_results:
            response_parts.append("🔧 **Tool Execution Results:**")
            for tool_result in tool_results:
                tool_name = tool_result["tool_name"]
                result_content = tool_result["result"]
                response_parts.append(
                    f"```\nTool: {tool_name}\nResult: {result_content}\n```"
                )

        if guidance:
            response_parts.append("\n" + guidance)

        return "\n\n".join(response_parts)

    # ==================== 7. Reporting and Output (Output Layer) ====================

    async def _generate_pure_code_final_report_with_concise_agents(
        self,
        iterations: int,
        elapsed_time: float,
        code_agent: CodeImplementationAgent,
        memory_agent: ConciseMemoryAgent,
    ):
        """Generate final report using concise agent statistics"""
        try:
            code_stats = code_agent.get_implementation_statistics()
            memory_stats = memory_agent.get_memory_statistics(
                code_stats["files_implemented_count"]
            )

            if self.mcp_agent:
                history_result = await self.mcp_agent.call_tool(
                    "get_operation_history", {"last_n": 30}
                )
                history_data = (
                    json.loads(history_result)
                    if isinstance(history_result, str)
                    else history_result
                )
            else:
                history_data = {"total_operations": 0, "history": []}

            write_operations = 0
            files_created = []
            if "history" in history_data:
                for item in history_data["history"]:
                    if item.get("action") == "write_file":
                        write_operations += 1
                        file_path = item.get("details", {}).get("file_path", "unknown")
                        files_created.append(file_path)

            report = f"""
# Pure Code Implementation Completion Report (Write-File-Based Memory Mode)

## Execution Summary
- Implementation iterations: {iterations}
- Total elapsed time: {elapsed_time:.2f} seconds
- Files implemented: {code_stats['total_files_implemented']}
- File write operations: {write_operations}
- Total MCP operations: {history_data.get('total_operations', 0)}

## Read Tools Configuration
- Read tools enabled: {code_stats['read_tools_status']['read_tools_enabled']}
- Status: {code_stats['read_tools_status']['status']}
- Tools affected: {', '.join(code_stats['read_tools_status']['tools_affected'])}

## Agent Performance
### Code Implementation Agent
- Files tracked: {code_stats['files_implemented_count']}
- Technical decisions: {code_stats['technical_decisions_count']}
- Constraints tracked: {code_stats['constraints_count']}
- Architecture notes: {code_stats['architecture_notes_count']}
- Dependency analysis performed: {code_stats['dependency_analysis_count']}
- Files read for dependencies: {code_stats['files_read_for_dependencies']}
- Last summary triggered at file count: {code_stats['last_summary_file_count']}

### Concise Memory Agent (Write-File-Based)
- Last write_file detected: {memory_stats['last_write_file_detected']}
- Should clear memory next: {memory_stats['should_clear_memory_next']}
- Files implemented count: {memory_stats['implemented_files_tracked']}
- Current round: {memory_stats['current_round']}
- Concise mode active: {memory_stats['concise_mode_active']}
- Current round tool results: {memory_stats['current_round_tool_results']}
- Essential tools recorded: {memory_stats['essential_tools_recorded']}

## Files Created
"""
            for file_path in files_created[-20:]:
                report += f"- {file_path}\n"

            if len(files_created) > 20:
                report += f"... and {len(files_created) - 20} more files\n"

            report += """
## Architecture Features
✅ WRITE-FILE-BASED Memory Agent - Clear after each file generation
✅ After write_file: Clear history → Keep system prompt + initial plan + tool results
✅ Tool accumulation: read_code_mem, read_file, search_reference_code until next write_file
✅ Clean memory cycle: write_file → clear → accumulate → write_file → clear
✅ Essential tool recording with write_file detection
✅ Specialized agent separation for clean code organization
✅ MCP-compliant tool execution
✅ Production-grade code with comprehensive type hints
✅ Intelligent dependency analysis and file reading
✅ Automated read_file usage for implementation context
✅ Eliminates conversation clutter between file generations
✅ Focused memory for efficient next file generation
"""
            return report

        except Exception as e:
            self.logger.error(f"Failed to generate final report: {e}")
            return f"Failed to generate final report: {str(e)}"<|MERGE_RESOLUTION|>--- conflicted
+++ resolved
@@ -22,6 +22,8 @@
 
 # MCP Agent imports
 from mcp_agent.agents.agent import Agent
+from mcp_agent.workflows.llm.augmented_llm_anthropic import AnthropicAugmentedLLM
+from mcp_agent.workflows.llm.augmented_llm_openai import OpenAIAugmentedLLM
 
 # Local imports
 sys.path.insert(0, os.path.dirname(os.path.dirname(os.path.abspath(__file__))))
@@ -36,7 +38,6 @@
 # DialogueLogger removed - no longer needed
 
 
-<<<<<<< HEAD
 def get_preferred_llm_class(config_path: str = "mcp_agent.secrets.yaml"):
     """
     Automatically select the LLM class based on API key availability in configuration.
@@ -110,8 +111,6 @@
         return {"anthropic": "claude-sonnet-4-20250514", "openai": "o3-mini"}
 
 
-=======
->>>>>>> 4d5b51aa
 class CodeImplementationWorkflow:
     """
     Paper Code Implementation Workflow Manager
